--- conflicted
+++ resolved
@@ -28,13 +28,10 @@
     fetch_all_contracts,
     fetch_contract_info,
     fetch_wasm_code,
-<<<<<<< HEAD
+    url_to_string,
     Balance,
     CodeHash,
     ContractInfo,
-=======
-    url_to_string,
->>>>>>> 1a3393dc
     ErrorVariant,
 };
 use std::{
